--- conflicted
+++ resolved
@@ -110,19 +110,10 @@
 				return
 			}
 
-			fmt.Println("peer.CanAcceptClientWriteRequest()", peer.CanAcceptClientWriteRequest())
-
 			if !peer.CanAcceptClientWriteRequest() && (r.Method == http.MethodPost || r.Method == http.MethodDelete || r.Method == http.MethodPut) {
 				configs := m.scheduler0Config.GetConfigurations()
-<<<<<<< HEAD
 				fmt.Println("peer.FsmStore.GetRaft()", peer.FsmStore.GetRaft())
 				serverAddr, _ := peer.FsmStore.GetRaft().LeaderWithID()
-
-				fmt.Println("serverAddr", serverAddr)
-				fmt.Println("configs", configs.Replicas)
-=======
-				serverAddr, _ := peer.FsmStore.Raft.LeaderWithID()
->>>>>>> 532eb528
 
 				redirectUrl := ""
 
@@ -132,8 +123,6 @@
 						break
 					}
 				}
-
-				fmt.Println("redirectUrl", redirectUrl)
 
 				if redirectUrl == "" {
 					m.logger.Println("failed to get redirect url from replicas")
