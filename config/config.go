package config

import (
	"encoding/json"
	"github.com/spf13/afero"
	"gopkg.in/yaml.v2"
	"log"
	"os"
	"path"
	"scheduler0/constants"
	"strconv"
	"sync"
)

// RaftNode represents a node in a Raft cluster, providing the necessary
// information for communication between nodes and identification within the cluster.
type RaftNode struct {
	Address     string `json:"address" yaml:"Address"`          // Network address of the Raft node for client communication
	RaftAddress string `json:"raft_address" yaml:"RaftAddress"` // Address for the Raft protocol communication between nodes in the cluster
	NodeId      uint64 `json:"nodeId" yaml:"NodeId"`            // Unique identifier for the Raft node within the cluster
}

//go:generate mockery --name Scheduler0Config
type Scheduler0Config interface {
	GetConfigurations() *scheduler0Configurations
}

func NewScheduler0Config() Scheduler0Config {
	return &scheduler0Configurations{}
}

// scheduler0Configurations global configurations
type scheduler0Configurations struct {
	LogLevel                         string     `json:"logLevel" yaml:"LogLevel"`                                                 // Logging verbosity level
	Protocol                         string     `json:"protocol" yaml:"Protocol"`                                                 // Communication protocol used
	Host                             string     `json:"host" yaml:"Host"`                                                         // Host address
	Port                             string     `json:"port" yaml:"Port"`                                                         // Port number
	Replicas                         []RaftNode `json:"replicas" yaml:"Replicas"`                                                 // List of replicas in the Raft cluster
	PeerAuthRequestTimeoutMs         uint64     `json:"PeerAuthRequestTimeoutMs" yaml:"PeerAuthRequestTimeoutMs"`                 // Peer authentication request timeout in milliseconds
	PeerConnectRetryMax              uint64     `json:"peerConnectRetryMax" yaml:"PeerConnectRetryMax"`                           // Maximum number of retries for connecting to peers
	PeerConnectRetryDelaySeconds     uint64     `json:"peerConnectRetryDelay" yaml:"PeerConnectRetryDelaySeconds"`                // Delay between retries for connecting to peers, in seconds
	Bootstrap                        bool       `json:"bootstrap" yaml:"Bootstrap"`                                               // Whether the scheduler should start in bootstrap mode
	NodeId                           uint64     `json:"nodeId" yaml:"NodeId"`                                                     // Unique identifier for the scheduler node
	RaftAddress                      string     `json:"raftAddress" yaml:"RaftAddress"`                                           // Address used for Raft communication
	RaftTransportMaxPool             uint64     `json:"raftTransportMaxPool" yaml:"RaftTransportMaxPool"`                         // Maximum size of the Raft transport pool
	RaftTransportTimeout             uint64     `json:"raftTransportTimeout" yaml:"RaftTransportTimeout"`                         // Timeout for Raft transport operations
	RaftApplyTimeout                 uint64     `json:"raftApplyTimeout" yaml:"RaftApplyTimeout"`                                 // Timeout for applying Raft log entries
	RaftSnapshotInterval             uint64     `json:"raftSnapshotInterval" yaml:"RaftSnapshotInterval"`                         // Interval between Raft snapshots
	RaftSnapshotThreshold            uint64     `json:"raftSnapshotThreshold" yaml:"RaftSnapshotThreshold"`                       // Threshold for Raft snapshot creation
	RaftHeartbeatTimeout             uint64     `json:"raftHeartbeatTimeout" yaml:"RaftHeartbeatTimeout"`                         // Timeout for Raft heartbeat
	RaftElectionTimeout              uint64     `json:"raftElectionTimeout" yaml:"RaftElectionTimeout"`                           // Timeout for Raft leader election
	RaftCommitTimeout                uint64     `json:"raftCommitTimeout" yaml:"RaftCommitTimeout"`                               // Timeout for Raft commit operation
	RaftMaxAppendEntries             uint64     `json:"raftMaxAppendEntries" yaml:"RaftMaxAppendEntries"`                         // Maximum number of entries to append in a single Raft operation
	JobExecutionTimeout              uint64     `json:"jobExecutionTimeout" yaml:"JobExecutionTimeout"`                           // Timeout for job execution
	JobExecutionRetryDelay           uint64     `json:"jobExecutionRetryDelay" yaml:"JobExecutionRetryDelay"`                     // Delay between retries for job execution
	JobExecutionRetryMax             uint64     `json:"jobExecutionRetryMax" yaml:"JobExecutionRetryMax"`                         // Maximum number of retries for job execution
	MaxWorkers                       uint64     `json:"maxWorkers" yaml:"MaxWorkers"`                                             // Maximum number of concurrent workers
	MaxQueue                         uint64     `json:"maxQueue" yaml:"MaxQueue"`                                                 // Maximum size of the job queue
	JobQueueDebounceDelay            uint64     `json:"jobQueueDebounceDelay" yaml:"JobQueueDebounceDelay"`                       // Delay for debouncing the job queue
	MaxMemory                        uint64     `json:"maxMemory" yaml:"MaxMemory"`                                               // Maximum amount of memory to be used by the scheduler
	ExecutionLogFetchFanIn           uint64     `json:"executionLogFetchFanIn" yaml:"ExecutionLogFetchFanIn"`                     // Fan-in factor for fetching execution logs
	ExecutionLogFetchIntervalSeconds uint64     `json:"executionLogFetchIntervalSeconds" yaml:"ExecutionLogFetchIntervalSeconds"` // Interval between log fetches, in seconds
	JobInvocationDebounceDelay       uint64     `json:"jobInvocationDebounceDelay" yaml:"JobInvocationDebounceDelay"`             // Delay for debouncing job invocation
	HTTPExecutorPayloadMaxSizeMb     uint64     `json:"httpExecutorPayloadMaxSizeMb" yaml:"HTTPExecutorPayloadMaxSizeMb"`         // Maximum payload size for HTTP executor, in megabytes

}

var cachedConfig *Scheduler0Configurations
var once sync.Once

// GetConfigurations returns the cached Scheduler0Configurations if it exists,
// otherwise it reads the configuration file and caches it.
<<<<<<< HEAD
func (_ scheduler0Configurations) GetConfigurations() *scheduler0Configurations {
=======
func GetConfigurations() *Scheduler0Configurations {
>>>>>>> a28b315d
	// Check if cachedConfig is not nil, then return it
	if cachedConfig != nil {
		return cachedConfig
	}

	// Ensure that the configuration is read and cached only once
	once.Do(func() {
		// Get the binary path
		binPath := GetBinPath()

		// Create a new file system
		fs := afero.NewOsFs()
		// Read the configuration file
		data, err := afero.ReadFile(fs, binPath+"/"+constants.ConfigFileName)
		// If there is an error and it's not due to the file not existing, panic
		if err != nil && !os.IsNotExist(err) {
			panic(err)
		}

		// Initialize an empty Scheduler0Configurations struct
		config := Scheduler0Configurations{}

		// If the error is due to the file not existing, get the configuration from environment variables
		if os.IsNotExist(err) {
			config = *GetConfigFromEnv()
		}

		// Unmarshal the YAML data into the config struct
		err = yaml.Unmarshal(data, &config)
		// If there is an error in unmarshaling, panic
		if err != nil {
			panic(err)
		}
		// Cache the configuration
		cachedConfig = &config
	})

	// Return the cached configuration
	return cachedConfig
}

// GetConfigFromEnv gets scheduler0 configurations from env
<<<<<<< HEAD
func getConfigFromEnv() *scheduler0Configurations {
	config := &scheduler0Configurations{}
=======
func GetConfigFromEnv() *Scheduler0Configurations {
	config := &Scheduler0Configurations{}
>>>>>>> a28b315d

	// Set LogLevel
	if val, ok := os.LookupEnv("SCHEDULER0_LOGLEVEL"); ok {
		config.LogLevel = val
	}

	// Set Protocol
	if val, ok := os.LookupEnv("SCHEDULER0_PROTOCOL"); ok {
		config.Protocol = val
	}

	// Set Host
	if val, ok := os.LookupEnv("SCHEDULER0_HOST"); ok {
		config.Host = val
	}

	// Set Port
	if val, ok := os.LookupEnv("SCHEDULER0_PORT"); ok {
		config.Port = val
	}

	// Set Replicas
	if val, ok := os.LookupEnv("SCHEDULER0_REPLICAS"); ok {
		replicas := []RaftNode{}
		err := json.Unmarshal([]byte(val), &replicas)
		if err != nil {
			log.Fatalf("Error unmarshaling replicas: %v", err)
		}
		config.Replicas = replicas
	}

	// Set PeerAuthRequestTimeoutMs
	if val, ok := os.LookupEnv("SCHEDULER0_PEER_AUTH_REQUEST_TIMEOUT_MS"); ok {
		parsed, err := strconv.ParseUint(val, 10, 64)
		if err != nil {
			log.Fatalf("Error parsing SCHEDULER0_PEER_AUTH_REQUEST_TIMEOUT_MS: %v", err)
		}
		config.PeerAuthRequestTimeoutMs = parsed
	}

	// Set PeerConnectRetryMax
	if val, ok := os.LookupEnv("SCHEDULER0_PEER_CONNECT_RETRY_MAX"); ok {
		parsed, err := strconv.ParseUint(val, 10, 64)
		if err != nil {
			log.Fatalf("Error parsing SCHEDULER0_PEER_CONNECT_RETRY_MAX: %v", err)
		}
		config.PeerConnectRetryMax = parsed
	}

	// Set PeerConnectRetryDelaySeconds
	if val, ok := os.LookupEnv("SCHEDULER0_PEER_CONNECT_RETRY_DELAY_SECONDS"); ok {
		parsed, err := strconv.ParseUint(val, 10, 64)
		if err != nil {
			log.Fatalf("Error parsing SCHEDULER0_PEER_CONNECT_RETRY_DELAY_SECONDS: %v", err)
		}
		config.PeerConnectRetryDelaySeconds = parsed
	}

	// Set Bootstrap
	if val, ok := os.LookupEnv("SCHEDULER0_BOOTSTRAP"); ok {
		parsed, err := strconv.ParseBool(val)
		if err != nil {
			log.Fatalf("Error parsing SCHEDULER0_BOOTSTRAP: %v", err)
		}
		config.Bootstrap = parsed
	}

	// Set NodeId
	if val, ok := os.LookupEnv("SCHEDULER0_NODE_ID"); ok {
		parsed, err := strconv.ParseUint(val, 10, 64)
		if err != nil {
			log.Fatalf("Error parsing SCHEDULER0_NODE_ID: %v", err)
		}
		config.NodeId = parsed
	}

	// Set RaftAddress
	if val, ok := os.LookupEnv("SCHEDULER0_RAFT_ADDRESS"); ok {
		config.RaftAddress = val
	}

	// Set RaftTransportMaxPool
	if val, ok := os.LookupEnv("SCHEDULER0_RAFT_TRANSPORT_MAX_POOL"); ok {
		parsed, err := strconv.ParseUint(val, 10, 64)
		if err != nil {
			log.Fatalf("Error parsing SCHEDULER0_RAFT")
		}
		config.RaftTransportMaxPool = parsed
	}

	// Set RaftTransportMaxPool
	if val, ok := os.LookupEnv("SCHEDULER0_RAFT_TRANSPORT_TIMEOUT"); ok {
		parsed, err := strconv.ParseUint(val, 10, 64)
		if err != nil {
			log.Fatalf("Error parsing SCHEDULER0_RAFT")
		}
		config.RaftTransportTimeout = parsed
	}

	// Set RaftApplyTimeout
	if val, ok := os.LookupEnv("SCHEDULER0_RAFT_APPLY_TIMEOUT"); ok {
		parsed, err := strconv.ParseUint(val, 10, 64)
		if err != nil {
			log.Fatalf("Error parsing SCHEDULER0_RAFT_APPLY_TIMEOUT: %v", err)
		}
		config.RaftApplyTimeout = parsed
	}

	// Set RaftSnapshotInterval
	if val, ok := os.LookupEnv("SCHEDULER0_RAFT_SNAPSHOT_INTERVAL"); ok {
		parsed, err := strconv.ParseUint(val, 10, 64)
		if err != nil {
			log.Fatalf("Error parsing SCHEDULER0_RAFT_SNAPSHOT_INTERVAL: %v", err)
		}
		config.RaftSnapshotInterval = parsed
	}

	// Set RaftSnapshotThreshold
	if val, ok := os.LookupEnv("SCHEDULER0_RAFT_SNAPSHOT_THRESHOLD"); ok {
		parsed, err := strconv.ParseUint(val, 10, 64)
		if err != nil {
			log.Fatalf("Error parsing SCHEDULER0_RAFT_SNAPSHOT_THRESHOLD: %v", err)
		}
		config.RaftSnapshotThreshold = parsed
	}

	// Set RaftHeartbeatTimeout
	if val, ok := os.LookupEnv("SCHEDULER0_RAFT_HEARTBEAT_TIMEOUT"); ok {
		parsed, err := strconv.ParseUint(val, 10, 64)
		if err != nil {
			log.Fatalf("Error parsing SCHEDULER0_RAFT_HEARTBEAT_TIMEOUT: %v", err)
		}
		config.RaftHeartbeatTimeout = parsed
	}

	// Set RaftElectionTimeout
	if val, ok := os.LookupEnv("SCHEDULER0_RAFT_ELECTION_TIMEOUT"); ok {
		parsed, err := strconv.ParseUint(val, 10, 64)
		if err != nil {
			log.Fatalf("Error parsing SCHEDULER0_RAFT_ELECTION_TIMEOUT: %v", err)
		}
		config.RaftElectionTimeout = parsed
	}

	// Set RaftCommitTimeout
	if val, ok := os.LookupEnv("SCHEDULER0_RAFT_COMMIT_TIMEOUT"); ok {
		parsed, err := strconv.ParseUint(val, 10, 64)
		if err != nil {
			log.Fatalf("Error parsing SCHEDULER0_RAFT_COMMIT_TIMEOUT: %v", err)
		}
		config.RaftCommitTimeout = parsed
	}

	// Set RaftMaxAppendEntries
	if val, ok := os.LookupEnv("SCHEDULER0_RAFT_MAX_APPEND_ENTRIES"); ok {
		parsed, err := strconv.ParseUint(val, 10, 64)
		if err != nil {
			log.Fatalf("Error parsing SCHEDULER0_RAFT_MAX_APPEND_ENTRIES: %v", err)
		}
		config.RaftMaxAppendEntries = parsed
	}

	// Set JobExecutionTimeout
	if val, ok := os.LookupEnv("SCHEDULER0_JOB_EXECUTION_TIMEOUT"); ok {
		parsed, err := strconv.ParseUint(val, 10, 64)
		if err != nil {
			log.Fatalf("Error parsing SCHEDULER0_JOB_EXECUTION_TIMEOUT: %v", err)
		}
		config.JobExecutionTimeout = parsed
	}

	// Set JobExecutionRetryDelay
	if val, ok := os.LookupEnv("SCHEDULER0_JOB_EXECUTION_RETRY_DELAY"); ok {
		parsed, err := strconv.ParseUint(val, 10, 64)
		if err != nil {
			log.Fatalf("Error parsing SCHEDULER0_JOB_EXECUTION_RETRY_DELAY: %v", err)
		}
		config.JobExecutionRetryDelay = parsed
	}

	// Set JobExecutionRetryMax
	if val, ok := os.LookupEnv("SCHEDULER0_JOB_EXECUTION_RETRY_MAX"); ok {
		parsed, err := strconv.ParseUint(val, 10, 64)
		if err != nil {
			log.Fatalf("Error parsing SCHEDULER0_JOB_EXECUTION_RETRY_MAX: %v", err)
		}
		config.JobExecutionRetryMax = parsed
	}

	// Set MaxWorkers
	if val, ok := os.LookupEnv("SCHEDULER0_MAX_WORKERS"); ok {
		parsed, err := strconv.ParseUint(val, 10, 64)
		if err != nil {
			log.Fatalf("Error parsing SCHEDULER0_MAX_WORKERS: %v", err)
		}
		config.MaxWorkers = parsed
	}

	// Set JobQueueDebounceDelay
	if val, ok := os.LookupEnv("SCHEDULER0_JOB_QUEUE_DEBOUNCE_DELAY"); ok {
		parsed, err := strconv.ParseUint(val, 10, 64)
		if err != nil {
			log.Fatalf("Error parsing SCHEDULER0_JOB_QUEUE_DEBOUNCE_DELAY: %v", err)
		}
		config.JobQueueDebounceDelay = parsed
	}

	// Set MaxMemory
	if val, ok := os.LookupEnv("SCHEDULER0_MAX_MEMORY"); ok {
		parsed, err := strconv.ParseUint(val, 10, 64)
		if err != nil {
			log.Fatalf("Error parsing SCHEDULER0_MAX_MEMORY: %v", err)
		}
		config.MaxMemory = parsed
	}

	// Set ExecutionLogFetchFanIn
	if val, ok := os.LookupEnv("SCHEDULER0_EXECUTION_LOG_FETCH_FAN_IN"); ok {
		parsed, err := strconv.ParseUint(val, 10, 64)
		if err != nil {
			log.Fatalf("Error parsing SCHEDULER0_EXECUTION_LOG_FETCH_FAN_IN: %v", err)
		}
		config.ExecutionLogFetchFanIn = parsed
	}

	// Set ExecutionLogFetchIntervalSeconds
	if val, ok := os.LookupEnv("SCHEDULER0_EXECUTION_LOG_FETCH_INTERVAL_SECONDS"); ok {
		parsed, err := strconv.ParseUint(val, 10, 64)
		if err != nil {
			log.Fatalf("Error parsing SCHEDULER0_EXECUTION_LOG_FETCH_INTERVAL_SECONDS: %v", err)
		}
		config.ExecutionLogFetchIntervalSeconds = parsed
	}

	// Set JobInvocationDebounceDelay
	if val, ok := os.LookupEnv("SCHEDULER0_JOB_INVOCATION_DEBOUNCE_DELAY"); ok {
		parsed, err := strconv.ParseUint(val, 10, 64)
		if err != nil {
			log.Fatalf("Error parsing SCHEDULER0_JOB_INVOCATION_DEBOUNCE_DELAY: %v", err)
		}
		config.JobInvocationDebounceDelay = parsed
	}

	// Set HTTPExecutorPayloadMaxSizeMb
	if val, ok := os.LookupEnv("SCHEDULER0_HTTP_EXECUTOR_PAYLOAD_MAX_SIZE_MB"); ok {
		parsed, err := strconv.ParseUint(val, 10, 64)
		if err != nil {
			log.Fatalf("Error parsing SCHEDULER0_HTTP_EXECUTOR_PAYLOAD_MAX_SIZE_MB: %v", err)
		}
		config.HTTPExecutorPayloadMaxSizeMb = parsed
	}

	return config
}

func GetBinPath() string {
	e, err := os.Executable()
	if err != nil {
		log.Fatalln("failed to get path of scheduler0 binary", err.Error())
	}
	return path.Dir(e)
}<|MERGE_RESOLUTION|>--- conflicted
+++ resolved
@@ -70,11 +70,7 @@
 
 // GetConfigurations returns the cached Scheduler0Configurations if it exists,
 // otherwise it reads the configuration file and caches it.
-<<<<<<< HEAD
 func (_ scheduler0Configurations) GetConfigurations() *scheduler0Configurations {
-=======
-func GetConfigurations() *Scheduler0Configurations {
->>>>>>> a28b315d
 	// Check if cachedConfig is not nil, then return it
 	if cachedConfig != nil {
 		return cachedConfig
@@ -117,13 +113,8 @@
 }
 
 // GetConfigFromEnv gets scheduler0 configurations from env
-<<<<<<< HEAD
 func getConfigFromEnv() *scheduler0Configurations {
 	config := &scheduler0Configurations{}
-=======
-func GetConfigFromEnv() *Scheduler0Configurations {
-	config := &Scheduler0Configurations{}
->>>>>>> a28b315d
 
 	// Set LogLevel
 	if val, ok := os.LookupEnv("SCHEDULER0_LOGLEVEL"); ok {
